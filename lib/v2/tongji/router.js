module.exports = (router) => {
<<<<<<< HEAD
    router.get('/sse/:type?', './sse/notice');
    router.get('/yjs', './yjs');
=======
    router.get('/bks', require('./bks'));
    router.get('/sse/:type?', require('./sse/notice'));
    router.get('/yjs', require('./yjs'));
>>>>>>> 29276d83
};<|MERGE_RESOLUTION|>--- conflicted
+++ resolved
@@ -1,10 +1,5 @@
 module.exports = (router) => {
-<<<<<<< HEAD
+    router.get('/bks', './bks');
     router.get('/sse/:type?', './sse/notice');
     router.get('/yjs', './yjs');
-=======
-    router.get('/bks', require('./bks'));
-    router.get('/sse/:type?', require('./sse/notice'));
-    router.get('/yjs', require('./yjs'));
->>>>>>> 29276d83
 };