--- conflicted
+++ resolved
@@ -84,10 +84,4 @@
     // from https://www.scmp.com/news/china/politics/article/3239355/li-keqiang-former-premier-china-dead
 
     return item;
-<<<<<<< HEAD
-};
-
-export { renderHTML, parseItem };
-=======
-};
->>>>>>> 0a82e22f
+};