--- conflicted
+++ resolved
@@ -1748,7 +1748,6 @@
             },
         ],
     },
-<<<<<<< HEAD
     'qq.com': {
         _name: '微信',
         'mp.weixin': [
@@ -1757,7 +1756,9 @@
                 docs: 'https://docs.rsshub.app/new-media.html#gong-zhong-hao-lan-mu-fei-tui-song-li-shi-xiao-xi',
                 source: '/mp/homepage',
                 target: (params, url) => `/wechat/mp/homepage/${new URL(url).searchParams.get('__biz')}/${new URL(url).searchParams.get('hid')}/${new URL(url).searchParams.get('cid') ? new URL(url).searchParams.get('cid') : ''}`,
-=======
+            },
+        ],
+    },
     'javbus.com': {
         _name: 'JavBus',
         www: [
@@ -1837,7 +1838,6 @@
                 docs: 'https://docs.rsshub.app/multimedia.html#javbus',
                 source: '/series/:seriesid',
                 target: '/javbus/western/series/:seriesid',
->>>>>>> a0fea0e3
             },
         ],
     },
