--- conflicted
+++ resolved
@@ -31,30 +31,18 @@
   },
   "homepage": "https://github.com/DIYgod/RSSHub#readme",
   "devDependencies": {
-<<<<<<< HEAD
-    "@vuepress/plugin-back-to-top": "1.0.0-alpha.47",
-    "@vuepress/plugin-google-analytics": "1.0.0-alpha.47",
-    "@vuepress/plugin-pwa": "1.0.0-alpha.47",
-=======
     "@vuepress/plugin-back-to-top": "1.0.0-alpha.48",
     "@vuepress/plugin-google-analytics": "1.0.0-alpha.48",
     "@vuepress/plugin-pwa": "1.0.0-alpha.48",
-    "axios-mock-adapter": "1.16.0",
->>>>>>> c0d9f8aa
     "eslint": "5.16.0",
     "eslint-config-prettier": "4.3.0",
     "eslint-plugin-prettier": "3.1.0",
     "jest": "24.8.0",
     "mockdate": "2.0.2",
-<<<<<<< HEAD
     "nock": "^10.0.6",
-    "nodemon": "1.18.11",
-    "prettier": "1.17.0",
-=======
     "nodemon": "1.19.1",
     "pinyin": "2.9.0",
     "prettier": "1.17.1",
->>>>>>> c0d9f8aa
     "prettier-check": "2.0.0",
     "pretty-quick": "1.11.0",
     "supertest": "4.0.2",
@@ -63,7 +51,6 @@
   },
   "dependencies": {
     "art-template": "4.13.2",
-    "axios-retry": "3.1.2",
     "cheerio": "1.0.0-rc.3",
     "co-redis": "2.1.1",
     "currency-symbol-map": "4.0.4",
@@ -72,16 +59,9 @@
     "etag": "1.8.1",
     "form-data": "2.3.3",
     "git-rev-sync": "1.12.0",
-<<<<<<< HEAD
-    "googleapis": "39.2.0",
-    "got": "^9.6.0",
-    "he": "^1.1.1",
-    "http-proxy-agent": "^2.1.0",
-    "https-proxy-agent": "^2.2.1",
-=======
     "googleapis": "40.0.0",
+    "got": "9.6.0",
     "he": "1.2.0",
->>>>>>> c0d9f8aa
     "iconv-lite": "0.4.24",
     "imgur": "0.3.1",
     "json-bigint": "0.3.0",
