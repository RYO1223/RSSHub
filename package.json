{
  "name": "rsshub",
  "version": "1.0.0",
  "description": "Make RSS Great Again!",
  "keywords": [
    "RSS"
  ],
  "homepage": "https://github.com/DIYgod/RSSHub#readme",
  "bugs": {
    "url": "https://github.com/DIYgod/RSSHub/issues"
  },
  "repository": {
    "type": "git",
    "url": "git+https://github.com/DIYgod/RSSHub.git"
  },
  "license": "MIT",
  "author": "DIYgod",
  "main": "lib/pkg.js",
  "files": [
    "lib"
  ],
  "scripts": {
    "build:all": "npm run build:radar && npm run build:maintainer",
    "build:maintainer": "node scripts/workflow/build-maintainer.js",
    "build:radar": "node scripts/workflow/build-radar.js",
    "dev": "cross-env NODE_ENV=dev tsx watch lib/index.ts",
    "format": "eslint --cache --fix \"**/*.{ts,js,yml}\" && node website/docs/.format/format.mjs && prettier \"**/*.{ts,js,json}\" --write",
    "format:check": "eslint --cache \"**/*.{ts,js,yml}\" && prettier \"**/*.{ts,js,json}\" --check",
    "format:staged": "lint-staged",
    "jest": "cross-env NODE_ENV=test jest --runInBand --forceExit --detectOpenHandles",
    "jest:coverage": "cross-env NODE_ENV=test jest --coverage --reporters=default --reporters=jest-junit --runInBand --forceExit --detectOpenHandles",
    "jest:watch": "cross-env NODE_ENV=test jest --watch",
    "lint": "eslint --cache .",
    "prepare": "husky || true",
    "profiling": "NODE_ENV=production node --prof lib/index.js",
    "start": "node lib/index.js",
    "test": "npm run format:check && npm run jest:coverage"
  },
  "lint-staged": {
    "*.js": [
      "eslint --cache --fix",
      "prettier --ignore-unknown --ignore-path ./.gitignore --write"
    ],
    "*.ts": [
      "eslint --cache --fix",
      "prettier --ignore-unknown --ignore-path ./.gitignore --write"
    ],
    "*.md?(x)": "node website/docs/.format/format.mjs --staged",
    "*.yml": "eslint --cache --fix"
  },
  "jest": {
    "bail": true,
    "collectCoverageFrom": [
      "lib/**/*.js",
      "!lib/routes/**/*.js",
      "!lib/v2/**/*.js",
      "!lib/router.js"
    ],
    "coverageReporters": [
      "text-summary",
      "lcov"
    ],
    "moduleNameMapper": {
      "@/(.*)": "<rootDir>/lib/$1"
    },
    "testEnvironment": "node",
    "testMatch": [
      "**/lib/**/*.test.ts"
    ],
    "testPathIgnorePatterns": [
      "/node_modules/"
    ]
  },
  "jest-junit": {
    "outputDirectory": "coverage"
  },
  "dependencies": {
    "@hono/node-server": "1.4.0",
    "@koa/router": "12.0.1",
    "@notionhq/client": "2.2.14",
    "@postlight/parser": "2.2.3",
<<<<<<< HEAD
    "@sentry/node": "7.101.1",
    "@tonyrl/rand-user-agent": "2.0.50",
    "@types/node": "20.11.5",
=======
    "@sentry/node": "7.102.1",
    "@tonyrl/rand-user-agent": "2.0.51",
>>>>>>> 77ba0d05
    "aes-js": "3.1.2",
    "art-template": "4.13.2",
    "bbcodejs": "0.0.4",
    "cheerio": "1.0.0-rc.12",
    "chrono-node": "2.7.5",
    "city-timezones": "1.2.1",
    "crypto-js": "4.2.0",
    "currency-symbol-map": "5.1.0",
    "dayjs": "1.11.8",
<<<<<<< HEAD
    "directory-import": "3.2.1",
    "dotenv": "16.4.4",
=======
    "dotenv": "16.4.5",
>>>>>>> 77ba0d05
    "entities": "4.5.0",
    "etag": "1.8.1",
    "fanfou-sdk": "4.2.0",
    "git-rev-sync": "3.0.2",
    "googleapis": "133.0.0",
    "got": "11.8.6",
    "hono": "3.12.6",
    "html-to-text": "9.0.5",
    "https-proxy-agent": "7.0.4",
    "iconv-lite": "0.6.3",
    "imapflow": "1.0.152",
    "instagram-private-api": "1.45.3",
    "ioredis": "5.3.2",
    "ip-regex": "4.3.0",
    "is-localhost-ip": "2.0.0",
    "jsdom": "24.0.0",
    "json-bigint": "1.0.0",
    "json5": "2.2.3",
    "jsrsasign": "10.9.0",
    "koa": "2.15.0",
    "koa-basic-auth": "4.0.0",
    "koa-favicon": "2.1.0",
    "koa-mount": "4.0.0",
    "koa-static": "5.0.0",
    "lru-cache": "10.2.0",
    "lz-string": "1.5.0",
    "mailparser": "3.6.7",
    "markdown-it": "14.0.0",
    "module-alias": "2.2.3",
    "notion-to-md": "3.1.1",
    "oauth-1.0a": "2.2.6",
    "otplib": "12.0.1",
    "pac-proxy-agent": "7.0.1",
    "plist": "3.1.0",
    "proxy-chain": "2.4.0",
    "puppeteer": "22.2.0",
    "puppeteer-extra": "3.3.6",
    "puppeteer-extra-plugin-stealth": "2.11.2",
    "puppeteer-extra-plugin-user-data-dir": "2.4.1",
    "puppeteer-extra-plugin-user-preferences": "2.4.1",
    "query-string": "7.1.3",
    "re2js": "0.4.1",
    "require-all": "3.0.0",
    "rfc4648": "1.5.3",
    "rss-parser": "3.13.0",
    "sanitize-html": "2.12.1",
    "simplecc-wasm": "0.1.5",
    "socks-proxy-agent": "8.0.2",
    "source-map": "0.7.4",
    "tiny-async-pool": "2.1.0",
    "title": "3.5.3",
    "tough-cookie": "4.1.3",
    "twitter-api-v2": "1.16.0",
    "uuid": "9.0.1",
    "winston": "3.11.0",
    "xxhash-wasm": "1.0.2"
  },
  "devDependencies": {
    "@babel/preset-env": "7.23.9",
    "@babel/preset-typescript": "7.23.3",
    "@jest/globals": "29.7.0",
    "@microsoft/eslint-formatter-sarif": "3.0.0",
    "@stylistic/eslint-plugin-js": "1.6.2",
    "@types/aes-js": "3.1.4",
    "@types/crypto-js": "4.2.2",
    "@types/eslint": "8.56.3",
    "@types/eslint-config-prettier": "6.11.3",
    "@types/etag": "1.8.3",
    "@types/fs-extra": "11.0.4",
    "@types/git-rev-sync": "2.0.2",
    "@types/html-to-text": "9.0.4",
    "@types/imapflow": "1.0.18",
    "@types/jsdom": "21.1.6",
    "@types/json-bigint": "1.0.4",
    "@types/koa": "2.15.0",
    "@types/koa-basic-auth": "2.0.6",
    "@types/koa-favicon": "2.1.3",
    "@types/koa-mount": "4.0.5",
    "@types/koa-static": "4.0.4",
    "@types/koa__router": "12.0.4",
    "@types/lint-staged": "13.3.0",
    "@types/mailparser": "3.4.4",
    "@types/markdown-it": "13.0.7",
    "@types/module-alias": "2.0.4",
    "@types/plist": "3.0.5",
    "@types/request-promise-native": "1.0.21",
    "@types/require-all": "3.0.6",
    "@types/supertest": "6.0.2",
    "@types/tiny-async-pool": "2.0.3",
    "@types/tough-cookie": "4.0.5",
    "@typescript-eslint/eslint-plugin": "6.19.1",
    "@typescript-eslint/parser": "6.19.1",
    "@vercel/nft": "0.26.4",
    "cross-env": "7.0.3",
    "eslint": "8.57.0",
    "eslint-config-prettier": "9.1.0",
    "eslint-nibble": "8.1.0",
    "eslint-plugin-n": "16.6.2",
    "eslint-plugin-prettier": "5.1.3",
    "eslint-plugin-unicorn": "51.0.1",
    "eslint-plugin-yml": "1.12.2",
    "fs-extra": "11.2.0",
    "husky": "9.0.11",
    "jest": "29.7.0",
    "jest-junit": "16.0.0",
    "lint-staged": "15.2.2",
    "mockdate": "3.0.5",
<<<<<<< HEAD
    "nock": "13.5.1",
=======
    "nock": "13.5.3",
    "nodemon": "3.1.0",
>>>>>>> 77ba0d05
    "prettier": "3.2.5",
    "remark": "14.0.3",
    "remark-custom-heading-id": "1.0.1",
    "remark-directive": "3.0.0",
    "remark-frontmatter": "4.0.1",
    "remark-gfm": "3.0.1",
    "remark-mdx": "2.3.0",
    "remark-pangu": "2.2.0",
    "remark-parse": "9.0.0",
    "remark-preset-prettier": "0.5.1",
    "request-promise-native": "1.0.9",
    "staged-git-files": "1.3.0",
    "string-width": "7.1.0",
    "supertest": "6.3.4",
    "to-vfile": "8.0.0",
    "tosource": "2.0.0-alpha.3",
    "ts-jest": "29.1.2",
    "tsx": "4.7.0",
    "typescript": "5.3.3",
    "unified": "9.2.2",
    "unist-util-visit": "4.1.2",
    "unist-util-visit-parents": "5.1.3"
  },
  "engines": {
    "node": ">=16"
  },
  "reporters": [
    "default",
    "jest-junit"
  ]
}<|MERGE_RESOLUTION|>--- conflicted
+++ resolved
@@ -79,14 +79,9 @@
     "@koa/router": "12.0.1",
     "@notionhq/client": "2.2.14",
     "@postlight/parser": "2.2.3",
-<<<<<<< HEAD
-    "@sentry/node": "7.101.1",
-    "@tonyrl/rand-user-agent": "2.0.50",
-    "@types/node": "20.11.5",
-=======
     "@sentry/node": "7.102.1",
     "@tonyrl/rand-user-agent": "2.0.51",
->>>>>>> 77ba0d05
+    "@types/node": "20.11.5",
     "aes-js": "3.1.2",
     "art-template": "4.13.2",
     "bbcodejs": "0.0.4",
@@ -96,12 +91,8 @@
     "crypto-js": "4.2.0",
     "currency-symbol-map": "5.1.0",
     "dayjs": "1.11.8",
-<<<<<<< HEAD
     "directory-import": "3.2.1",
-    "dotenv": "16.4.4",
-=======
     "dotenv": "16.4.5",
->>>>>>> 77ba0d05
     "entities": "4.5.0",
     "etag": "1.8.1",
     "fanfou-sdk": "4.2.0",
@@ -209,12 +200,7 @@
     "jest-junit": "16.0.0",
     "lint-staged": "15.2.2",
     "mockdate": "3.0.5",
-<<<<<<< HEAD
-    "nock": "13.5.1",
-=======
     "nock": "13.5.3",
-    "nodemon": "3.1.0",
->>>>>>> 77ba0d05
     "prettier": "3.2.5",
     "remark": "14.0.3",
     "remark-custom-heading-id": "1.0.1",
